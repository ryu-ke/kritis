# kritis

## Setting up Kritis
In order to setup Kritis, let define some variables.
```
PROJECT_ID=<your project id>
CLUSTER_NAME=<your cluster>
gcloud config set project $PROJECT_ID
```
### Creating a Kubernetes Cluster

To run the kritis admission webhook, you will need access to a version 1.9.2+ Kubernetes cluster.
You can create one by running

```
gcloud container clusters create $CLUSTER_NAME \
--cluster-version 1.9.7-gke.3 \
--zone us-central1-a \
--num-nodes 6
```
Now, add run command to add kubectl config to connect to this cluster.
```
gcloud container clusters get-credentials $CLUSTER_NAME -zone us-central1-a --project $PROJECT_ID
```

### Enabling the Container Analysis API

You will need to enable the Container Analysis API and enable Vulnerability Scanning in your Google Cloud Console project.
Instructions can be found in the `Before you Begin` section of the [Getting Image Vulnerabilities](https://cloud.google.com/container-registry/docs/get-image-vulnerabilities#before_you_begin) docs.
kritis can only inspect images hosted in projects that have both of these enabled, and have already been scanned for vulnerabilities.

### Creating a Container Analysis Secret
You will need to create a Kubernetes secret, which will provide kritis with the auth required to get vulnerability information for images. You can create the secret through the Google Cloud Console or on the command line with gcloud.

#### Creating Container Analysis Secret via Command Line
Before you start, lets define variables for your serviceaccount and glcoud project.
```
ACC_NAME=kritis-ca-admin
ACC_DISP_NAME="Kritis Service Account"
```

1. First create the service account
```
gcloud iam service-accounts create $ACC_NAME --display-name "$ACC_DISP_NAME"
```
This should create a service account $ACC_NAME@$PROJECT_ID.iam.gserviceaccount.com.

2. Create a key for the service account
```
gcloud iam service-accounts keys create ~/gac.json --iam-account=$ACC_NAME@$PROJECT_ID.iam.gserviceaccount.com
```

3. Create policy bindings for the necessary roles:

```
gcloud projects add-iam-policy-binding $PROJECT_ID --member=serviceAccount:$ACC_NAME@$PROJECT_ID.iam.gserviceaccount.com --role=roles/containeranalysis.notes.viewer

gcloud projects add-iam-policy-binding $PROJECT_ID --member=serviceAccount:$ACC_NAME@$PROJECT_ID.iam.gserviceaccount.com --role=roles/containeranalysis.occurrences.viewer

gcloud projects add-iam-policy-binding $PROJECT_ID --member=serviceAccount:$ACC_NAME@$PROJECT_ID.iam.gserviceaccount.com --role=roles/containeranalysis.notes.editor

gcloud projects add-iam-policy-binding $PROJECT_ID --member=serviceAccount:$ACC_NAME@$PROJECT_ID.iam.gserviceaccount.com --role=roles/containeranalysis.occurrences.viewer
```

#### Creating Container Analysis Secret via Google Cloud Console
To create the secret:
1. Create a service account with `Container Analysis Notes Viewer`, `Container Analysis Notes Editor`, `Container Analysis Occurrences Viewer`, and `Container Analysis Occurrences Editor` permissions in the Google Cloud Console project that hosts the images kritis will be inspecting
2. Download a JSON key for the service account
3. Rename the key to `gac.json`

Now, you can create a kubernetes secret by running this command.
Create a Kubernetes secret by running:
```
kubectl create secret generic gac-ca-admin --from-file=`ls ~/gac.json`
```

### Installing Helm
You will need [helm](https://docs.helm.sh/using_helm/) installed to install kritis.

After installing helm, run
```
helm init
```
to install helm into your cluster.

You may also need to run these commands to give helm permissions in your cluster:
```
kubectl create serviceaccount --namespace kube-system tiller
kubectl create clusterrolebinding tiller-cluster-rule --clusterrole=cluster-admin --serviceaccount=kube-system:tiller
kubectl patch deploy --namespace kube-system tiller-deploy -p '{"spec":{"template":{"spec":{"serviceAccount":"tiller"}}}}'
```

## Installing Kritis
You can install kritis via helm:

<<<<<<< HEAD
```
$ helm install ./kritis-charts/

NAME:   innocent-parrot
LAST DEPLOYED: Fri Jul 27 13:53:55 2018
=======
### Optional Flags
|  Flag | Default      | Description  |
|-------|--------------|--------------|
| -n    | default      | The namespace to install kritis in |
| -s    | gac-ca-admin | The name of the secret created above with container analysis permissions |

```shell
$ ./install/install-kritis.sh
+ NAMESPACE=default
+ GAC_SECRET=gac-ca-admin
+ PREINSTALL_FILE=preinstall/preinstall.yaml
+ CERTIFICATE=
+ TLS_SECRET=tls-webhook-secret
+ CHARTS_DIR=kritis-charts/
+ getopts n:s opt
+ kritis::preinstall
+ kubectl apply -f preinstall/preinstall.yaml --namespace default
serviceaccount "kritis-preinstall-serviceaccount" created
clusterrolebinding.rbac.authorization.k8s.io "kritis-preinstall-clusterrolebinding" created
pod "preinstall-kritis" created
+ kritis::get_certificate
++ kubectl get secret tls-webhook-secret -o 'jsonpath={.data.tls\.crt}' --namespace default
    ...
+ kritis::install_helm
    ...
+ helm install kritis-charts/ --namespace default --set serviceNamespace=default --set
    ...
NAME:   piquant-seagull
LAST DEPLOYED: Tue Jul 24 13:03:24 2018
>>>>>>> edec1050
NAMESPACE: default
STATUS: DEPLOYED

RESOURCES:
==> v1beta1/CustomResourceDefinition
NAME                                      AGE
attestationauthorities.kritis.grafeas.io  1s
imagesecuritypolicies.kritis.grafeas.io   1s

==> v1/Service
NAME                    TYPE       CLUSTER-IP    EXTERNAL-IP  PORT(S)  AGE
kritis-validation-hook  ClusterIP  10.63.247.40  <none>       443/TCP  1s

==> v1beta2/Deployment
NAME                    DESIRED  CURRENT  UP-TO-DATE  AVAILABLE  AGE
kritis-validation-hook  1        1        1           0          1s

==> v1beta1/ClusterRoleBinding
NAME                       AGE
kritis-clusterrolebinding  1s

==> v1/ClusterRole
NAME                AGE
kritis-clusterrole  1s

==> v1beta1/ValidatingWebhookConfiguration
kritis-validation-hook-deployments  1s

==> v1/Pod(related)
NAME                                     READY  STATUS             RESTARTS  AGE
kritis-validation-hook-5b86964479-tdm24  0/1    ContainerCreating  0         1s
```

Installation will also create two pods, called `kritis-preinstall` and `kritis-postinstall`.
```
$ kubectl get pods
NAME                                      READY     STATUS              RESTARTS   AGE
kritis-postinstall                        1/1       Running             0          5s
kritis-preinstall                         0/1       ContainerCreating   0          5s
kritis-validation-hook-7c84c48f47-lsjpg   0/1       ContainerCreating   0          5s
```

`kritis-preinstall` creates a `CertificateSigningRequest` and a TLS Secret for the webhook.

`kritis-postinstall` creates the `ValidatingWebhookConfiguration`.

```
$ kubectl get pods
NAME                                      READY     STATUS             RESTARTS   AGE
kritis-postinstall                        0/1       Completed          0          2m
kritis-preinstall                         0/1       Completed          0          2m
kritis-validation-hook-7c84c48f47-lsjpg   1/1       Running            0          2m
```
Once `kritis-preinstall` and `kritis-postinstall` have status `Completed`, and `kritis-validation-hook-xxxx` is `Running`, kritis is installed in your cluster.

### Optional Flags
Using the --set flag, you can set custom values when installing kritis:

|  Value                | Default      | Description  |   
|-----------------------|--------------|--------------|
| serviceNamespace      | default      | The namespace to install kritis in |   
| gacSecret.name        | gac-ca-admin | The name of the secret created above with container analysis permissions | 

For example, to install kritis in the namespace `test`, you could run:
```
helm install ./kritis-charts --set serviceNamespace=test
```

## Deleting Kritis

You can delete kritis by deleting the helm deployment:
```shell
$ helm ls
<<<<<<< HEAD
NAME        	REVISION	UPDATED                 	STATUS  	CHART         NAMESPACE
loopy-numbat	1       	Fri Jul 27 14:25:44 2018	DEPLOYED	kritis-0.1.0  default  
$ helm delete loopy-numbat
release "loopy-numbat" deleted
```

This command will also kick off the `kritis-predelete` pod, which deletes the CertificateSigningRequest, TLS Secret, and Webhook created during installation.
=======
NAME           	REVISION	UPDATED                 	STATUS  	CHART       	NAMESPACE
piquant-seagull	1       	Tue Jul 24 13:03:24 2018	DEPLOYED	kritis-0.1.0	default
$ helm delete piquant-seagull
release "piquant-seagull" deleted
>>>>>>> edec1050

```
$ kubectl get pods kritis-predelete
NAME                 READY     STATUS             RESTARTS   AGE
kritis-predelete     0/1       Completed          0          13s

$ kubectl logs kritis-predelete
level=info msg="contents of /var/run/secrets/kubernetes.io/serviceaccount/namespace: default"
level=info msg="[kubectl delete validatingwebhookconfiguration kritis-validation-hook --namespace default]"
level=info msg="validatingwebhookconfiguration.admissionregistration.k8s.io \"kritis-validation-hook\" deleted\n"
level=info msg="deleted validatingwebhookconfiguration kritis-validation-hook"
level=info msg="[kubectl delete secret tls-webhook-secret --namespace default]"
level=info msg="secret \"tls-webhook-secret\" deleted\n"
level=info msg="deleted secret tls-webhook-secret"
level=info msg="[kubectl delete csr tls-webhook-secret-cert --namespace default]"
level=info msg="certificatesigningrequest.certificates.k8s.io \"tls-webhook-secret-cert\" deleted\n"
level=info msg="deleted csr tls-webhook-secret-cert"
```

Kritis will be deleted from your cluster once this pod has reached `Completed` status.

Note: This will not delete the `ServiceAccount` or `ClusterRoleBinding` created during preinstall, or the container analysis secret created above.<|MERGE_RESOLUTION|>--- conflicted
+++ resolved
@@ -93,43 +93,11 @@
 ## Installing Kritis
 You can install kritis via helm:
 
-<<<<<<< HEAD
 ```
 $ helm install ./kritis-charts/
 
 NAME:   innocent-parrot
 LAST DEPLOYED: Fri Jul 27 13:53:55 2018
-=======
-### Optional Flags
-|  Flag | Default      | Description  |
-|-------|--------------|--------------|
-| -n    | default      | The namespace to install kritis in |
-| -s    | gac-ca-admin | The name of the secret created above with container analysis permissions |
-
-```shell
-$ ./install/install-kritis.sh
-+ NAMESPACE=default
-+ GAC_SECRET=gac-ca-admin
-+ PREINSTALL_FILE=preinstall/preinstall.yaml
-+ CERTIFICATE=
-+ TLS_SECRET=tls-webhook-secret
-+ CHARTS_DIR=kritis-charts/
-+ getopts n:s opt
-+ kritis::preinstall
-+ kubectl apply -f preinstall/preinstall.yaml --namespace default
-serviceaccount "kritis-preinstall-serviceaccount" created
-clusterrolebinding.rbac.authorization.k8s.io "kritis-preinstall-clusterrolebinding" created
-pod "preinstall-kritis" created
-+ kritis::get_certificate
-++ kubectl get secret tls-webhook-secret -o 'jsonpath={.data.tls\.crt}' --namespace default
-    ...
-+ kritis::install_helm
-    ...
-+ helm install kritis-charts/ --namespace default --set serviceNamespace=default --set
-    ...
-NAME:   piquant-seagull
-LAST DEPLOYED: Tue Jul 24 13:03:24 2018
->>>>>>> edec1050
 NAMESPACE: default
 STATUS: DEPLOYED
 
@@ -203,20 +171,13 @@
 You can delete kritis by deleting the helm deployment:
 ```shell
 $ helm ls
-<<<<<<< HEAD
 NAME        	REVISION	UPDATED                 	STATUS  	CHART         NAMESPACE
 loopy-numbat	1       	Fri Jul 27 14:25:44 2018	DEPLOYED	kritis-0.1.0  default  
 $ helm delete loopy-numbat
 release "loopy-numbat" deleted
 ```
 
-This command will also kick off the `kritis-predelete` pod, which deletes the CertificateSigningRequest, TLS Secret, and Webhook created during installation.
-=======
-NAME           	REVISION	UPDATED                 	STATUS  	CHART       	NAMESPACE
-piquant-seagull	1       	Tue Jul 24 13:03:24 2018	DEPLOYED	kritis-0.1.0	default
-$ helm delete piquant-seagull
-release "piquant-seagull" deleted
->>>>>>> edec1050
+This command will also kick off the `kritis-predelete` pod, which deletes the CertificateSigningRequest, TLS Secret, and Webhooks created during installation.
 
 ```
 $ kubectl get pods kritis-predelete
